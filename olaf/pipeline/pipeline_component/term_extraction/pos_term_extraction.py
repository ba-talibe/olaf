--- conflicted
+++ resolved
@@ -1,243 +1,242 @@
-from collections import defaultdict
-from typing import Any, Callable, Dict, List, Optional, Set, Tuple
-
-import spacy
-
-from ....commons.logging_config import logger
-from ....commons.spacy_processing_tools import select_on_pos
-from ....data_container.candidate_term_schema import CandidateTerm
-from .term_extraction_schema import TermExtractionPipelineComponent
-
-
-class POSTermExtraction(TermExtractionPipelineComponent):
-    """Extract candidate terms with part-of-speech (POS) tagging.
-
-    Attributes
-    ----------
-    cts_post_processing_functions: List[Callable[[Set[CandidateTerm]], Set[CandidateTerm]]], optional
-        A list of candidate term post processing functions to run after candidate term extraction
-        and before assigning the extracted candidate terms to the pipeline, by default None.
-<<<<<<< HEAD
-    span_processing: Callable[[spacy.tokens.Span],str], optional
-=======
-    span_processing: Optional[Callable[[spacy.tokens.Span],str]]=None
->>>>>>> 11922205
-        A function to process span, by default None.
-    _pos_selection: List[str]
-        List of POS tags to select in the corpus.
-    _token_sequences_doc_attribute: str
-        Attribute indicating which sequences to use for processing.
-        If None, the entire doc is used.
-    parameters: Dict[str, Any], optional
-        Parameters are fixed values to be defined when building the pipeline.
-        They are necessary for the component functioning, by default None.
-    options: Dict[str, Any], optional
-        Options are tunable parameters which will be updated to optimise the component performance
-       , by default None.
-    """
-
-    def __init__(
-        self,
-        span_processing: Optional[Callable[[spacy.tokens.Span], str]] = None,
-        cts_post_processing_functions: Optional[
-            List[Callable[[Set[CandidateTerm]], Set[CandidateTerm]]]
-        ] = None,
-        parameters: Dict[str, Any] = None,
-        options: Dict[str, Any] = None,
-    ) -> None:
-        """Initialise part-of-speech term extraction pipeline component instance.
-
-        Parameters
-        ----------
-        span_processing: Callable[[spacy.tokens.Span],str], optional
-            A function to process span.
-        cts_post_processing_functions: List[Callable[[Set[CandidateTerm]], Set[CandidateTerm]]], optional
-            A list of candidate term post processing functions to run after candidate term extraction
-            and before assigning the extracted candidate terms to the pipeline, by default None.
-        parameters : Dict[str, Any], optional
-            Parameters are fixed values to be defined when building the pipeline.
-            They are necessary for the component functioning, by default None.
-        options : Dict[str, Any], optional
-            Options are tunable parameters which will be updated to optimise the component performance
-           , by default None.
-        """
-        super().__init__(cts_post_processing_functions, parameters, options)
-
-        if (span_processing is None) or not callable(span_processing):
-            logger.warning(
-                "No preprocessing function provided for spans. Using the default one."
-            )
-            self.span_processing = lambda span: span.orth_.lower()
-        else:
-            self.span_processing = span_processing
-
-        self._pos_selection = None
-        self._token_sequences_doc_attribute = None
-        self._check_parameters()
-
-    def _check_parameters(self) -> None:
-        """Check wether required parameters are given and correct. If this is not the case, suitable default ones are set."""
-        user_defined_attribute_name = self.parameters.get(
-            "token_sequence_doc_attribute"
-        )
-
-        if user_defined_attribute_name:
-            if spacy.tokens.Doc.has_extension(user_defined_attribute_name):
-                self._token_sequences_doc_attribute = user_defined_attribute_name
-            else:
-                logger.warning(
-                    """User defined POS term extraction token sequence attribute %s not set on spaCy Doc.
-                   By default the system will use the entire content of the document.""",
-                    user_defined_attribute_name,
-                )
-
-        else:
-            logger.warning(
-                """POS term extraction token sequence attribute not set by the user.
-               By default the system will use the entire content of the document."""
-            )
-
-        pos_selection = self.parameters.get("pos_selection")
-
-        if pos_selection:
-            self._pos_selection = pos_selection
-        else:
-            logger.warning(
-                """POS selection not set by the user.
-               By default the system will use the NOUN part-of-speech tag."""
-            )
-            self._pos_selection = ["NOUN"]
-
-    def _check_resources(self) -> None:
-        """Method to check that the component has access to all its required resources.
-
-        This pipeline component does not need any access to any external resource.
-        """
-        logger.info(
-            "POS term extraction pipeline component has no external resource to check."
-        )
-
-    def optimise(
-        self, validation_terms: Set[str], option_values_map: Set[float]
-    ) -> None:
-        """A method to optimise the pipeline component by tuning the options."""
-        raise NotImplementedError
-
-    def _compute_metrics(self) -> None:
-        """A method to compute component performance metrics. It is used by the optimise method to update the options."""
-        raise NotImplementedError
-
-    def get_performance_report(self) -> Dict[str, Any]:
-        """A getter for the pipeline component performance report.
-            If the component has been optimised, it only returns the best performance.
-            Otherwise, it returns the results obtained with the set parameters.
-
-        Returns
-        -------
-        Dict[str, Any]
-            The pipeline component performance report.
-        """
-        raise NotImplementedError
-
-    def _extract_token_sequences(
-        self, corpus: List[spacy.tokens.Doc]
-    ) -> Tuple[spacy.tokens.Span]:
-        """Extract token sequences from the corpus.
-
-        Parameters
-        ----------
-        corpus: List[spacy.tokens.doc.Doc]
-            The corpus to extract the sequences from.
-
-        Returns
-        -------
-        Tuple[spacy.tokens.Span]
-            The list of extracted sequences.
-        """
-        token_sequences = []
-
-        if self._token_sequences_doc_attribute:
-            for doc in corpus:
-                doc_token_sequences = doc._.get(self._token_sequences_doc_attribute)
-                token_sequences += doc_token_sequences
-        else:
-            for doc in corpus:
-                # Extract the document tokens in a span instance for type consistency.
-                doc_span = doc[:]
-                token_sequences.append(doc_span)
-
-        return tuple(token_sequences)
-
-    def _extract_candidate_tokens(
-        self, token_sequences: Tuple[spacy.tokens.Span]
-    ) -> Tuple[spacy.tokens.Span]:
-        """Extract candidate tokens from token sequences based on POS tagging selection.
-
-        Parameters
-        ----------
-        token_sequences : Tuple[spacy.tokens.Span]
-            Token sequences to extract candidates from.
-
-        Returns
-        -------
-        Tuple[spacy.tokens.Span]
-            Candidate tokens under interest.
-        """
-        candidate_tokens = []
-
-        for token_sequence in token_sequences:
-            for token in token_sequence:
-                if select_on_pos(token, self._pos_selection):
-                    candidate_tokens.append(token.doc[token.i : token.i + 1])
-
-        return tuple(candidate_tokens)
-
-    def _build_term_corpus_occ_map(
-        self, candidate_spans: Tuple[spacy.tokens.Span]
-    ) -> Dict[str, Set[spacy.tokens.Span]]:
-        """Build a mapping between term string to be processed and the spaCy spans
-        they were extracted from.
-
-        Parameters
-        ----------
-        candidate_spns : Tuple[spacy.tokens.Span]
-            The spaCy span candidates.
-
-        Returns
-        -------
-        Dict[str, Set[spacy.tokens.Span]]
-            The mapping between term string to be processed spaCy spans they were
-            extracted from.
-        """
-        term_corpus_occ_mapping = defaultdict(set)
-
-        for span in candidate_spans:
-            span_string = self.span_processing(span)
-            term_corpus_occ_mapping[span_string].add(span)
-
-        return term_corpus_occ_mapping
-
-    def run(self, pipeline: Any) -> None:
-        """Execution of the POS term extraction on the corpus. Pipeline candidate terms are updated.
-
-        Parameters
-        ----------
-        pipeline : Pipeline
-            The pipeline running.
-        """
-
-        token_sequences = self._extract_token_sequences(corpus=pipeline.corpus)
-        candidate_spans = self._extract_candidate_tokens(token_sequences)
-        term_corpus_occ_map = self._build_term_corpus_occ_map(candidate_spans)
-
-        candidate_terms = set()
-        for term_label, term_occurrences in term_corpus_occ_map.items():
-            candidate_term = CandidateTerm(
-                label=term_label, corpus_occurrences=term_occurrences
-            )
-
-            candidate_terms.add(candidate_term)
-
-        candidate_terms = self.apply_post_processing(candidate_terms)
-
-        pipeline.candidate_terms.update(candidate_terms)
+from collections import defaultdict
+from typing import Any, Callable, Dict, List, Optional, Set, Tuple
+
+import spacy
+
+from ....commons.logging_config import logger
+from ....commons.spacy_processing_tools import select_on_pos
+from ....data_container.candidate_term_schema import CandidateTerm
+from .term_extraction_schema import TermExtractionPipelineComponent
+
+
+class POSTermExtraction(TermExtractionPipelineComponent):
+    """Extract candidate terms with part-of-speech (POS) tagging.
+
+    Attributes
+    ----------
+    cts_post_processing_functions: List[Callable[[Set[CandidateTerm]], Set[CandidateTerm]]], optional
+        A list of candidate term post processing functions to run after candidate term extraction
+        and before assigning the extracted candidate terms to the pipeline, by default None.
+    span_processing: Callable[[spacy.tokens.Span],str], optional
+        A function to process span, by default None, by default None.
+    _pos_selection: List[str]
+        List of POS tags to select in the corpus.
+    _token_sequences_doc_attribute: str
+        Attribute indicating which sequences to use for processing.
+        If None, the entire doc is used.
+    parameters: Dict[str, Any], optional
+        Parameters are fixed values to be defined when building the pipeline.
+        They are necessary for the component functioning, by default None.
+        They are necessary for the component functioning, by default None.
+    options: Dict[str, Any], optional
+        Options are tunable parameters which will be updated to optimise the component performance
+       , by default None.
+    """
+
+    def __init__(
+        self,
+        span_processing: Optional[Callable[[spacy.tokens.Span], str]] = None,
+        cts_post_processing_functions: Optional[
+            List[Callable[[Set[CandidateTerm]], Set[CandidateTerm]]]
+        ] = None,
+        parameters: Dict[str, Any] = None,
+        options: Dict[str, Any] = None,
+    ) -> None:
+        """Initialise part-of-speech term extraction pipeline component instance.
+
+        Parameters
+        ----------
+        span_processing: Callable[[spacy.tokens.Span],str], optional
+            A function to process span.
+        cts_post_processing_functions: List[Callable[[Set[CandidateTerm]], Set[CandidateTerm]]], optional
+            A list of candidate term post processing functions to run after candidate term extraction
+            and before assigning the extracted candidate terms to the pipeline, by default None.
+        parameters : Dict[str, Any], optional
+            Parameters are fixed values to be defined when building the pipeline.
+            They are necessary for the component functioning, by default None.
+            They are necessary for the component functioning, by default None.
+        options : Dict[str, Any], optional
+            Options are tunable parameters which will be updated to optimise the component performance
+           , by default None.
+           , by default None.
+        """
+        super().__init__(cts_post_processing_functions, parameters, options)
+
+        if (span_processing is None) or not callable(span_processing):
+            logger.warning(
+                "No preprocessing function provided for spans. Using the default one."
+            )
+            self.span_processing = lambda span: span.orth_.lower()
+        else:
+            self.span_processing = span_processing
+
+        self._pos_selection = None
+        self._token_sequences_doc_attribute = None
+        self._check_parameters()
+
+    def _check_parameters(self) -> None:
+        """Check wether required parameters are given and correct. If this is not the case, suitable default ones are set."""
+        user_defined_attribute_name = self.parameters.get(
+            "token_sequence_doc_attribute"
+        )
+
+        if user_defined_attribute_name:
+            if spacy.tokens.Doc.has_extension(user_defined_attribute_name):
+                self._token_sequences_doc_attribute = user_defined_attribute_name
+            else:
+                logger.warning(
+                    """User defined POS term extraction token sequence attribute %s not set on spaCy Doc.
+                   By default the system will use the entire content of the document.""",
+                    user_defined_attribute_name,
+                )
+
+        else:
+            logger.warning(
+                """POS term extraction token sequence attribute not set by the user.
+               By default the system will use the entire content of the document."""
+            )
+
+        pos_selection = self.parameters.get("pos_selection")
+
+        if pos_selection:
+            self._pos_selection = pos_selection
+        else:
+            logger.warning(
+                """POS selection not set by the user.
+               By default the system will use the NOUN part-of-speech tag."""
+            )
+            self._pos_selection = ["NOUN"]
+
+    def _check_resources(self) -> None:
+        """Method to check that the component has access to all its required resources.
+
+        This pipeline component does not need any access to any external resource.
+        """
+        logger.info(
+            "POS term extraction pipeline component has no external resource to check."
+        )
+
+    def optimise(
+        self, validation_terms: Set[str], option_values_map: Set[float]
+    ) -> None:
+        """A method to optimise the pipeline component by tuning the options."""
+        raise NotImplementedError
+
+    def _compute_metrics(self) -> None:
+        """A method to compute component performance metrics. It is used by the optimise method to update the options."""
+        raise NotImplementedError
+
+    def get_performance_report(self) -> Dict[str, Any]:
+        """A getter for the pipeline component performance report.
+            If the component has been optimised, it only returns the best performance.
+            Otherwise, it returns the results obtained with the set parameters.
+
+        Returns
+        -------
+        Dict[str, Any]
+            The pipeline component performance report.
+        """
+        raise NotImplementedError
+
+    def _extract_token_sequences(
+        self, corpus: List[spacy.tokens.Doc]
+    ) -> Tuple[spacy.tokens.Span]:
+        """Extract token sequences from the corpus.
+
+        Parameters
+        ----------
+        corpus: List[spacy.tokens.doc.Doc]
+            The corpus to extract the sequences from.
+
+        Returns
+        -------
+        Tuple[spacy.tokens.Span]
+            The list of extracted sequences.
+        """
+        token_sequences = []
+
+        if self._token_sequences_doc_attribute:
+            for doc in corpus:
+                doc_token_sequences = doc._.get(self._token_sequences_doc_attribute)
+                token_sequences += doc_token_sequences
+        else:
+            for doc in corpus:
+                # Extract the document tokens in a span instance for type consistency.
+                doc_span = doc[:]
+                token_sequences.append(doc_span)
+
+        return tuple(token_sequences)
+
+    def _extract_candidate_tokens(
+        self, token_sequences: Tuple[spacy.tokens.Span]
+    ) -> Tuple[spacy.tokens.Span]:
+        """Extract candidate tokens from token sequences based on POS tagging selection.
+
+        Parameters
+        ----------
+        token_sequences : Tuple[spacy.tokens.Span]
+            Token sequences to extract candidates from.
+
+        Returns
+        -------
+        Tuple[spacy.tokens.Span]
+            Candidate tokens under interest.
+        """
+        candidate_tokens = []
+
+        for token_sequence in token_sequences:
+            for token in token_sequence:
+                if select_on_pos(token, self._pos_selection):
+                    candidate_tokens.append(token.doc[token.i : token.i + 1])
+
+        return tuple(candidate_tokens)
+
+    def _build_term_corpus_occ_map(
+        self, candidate_spans: Tuple[spacy.tokens.Span]
+    ) -> Dict[str, Set[spacy.tokens.Span]]:
+        """Build a mapping between term string to be processed and the spaCy spans
+        they were extracted from.
+
+        Parameters
+        ----------
+        candidate_spns : Tuple[spacy.tokens.Span]
+            The spaCy span candidates.
+
+        Returns
+        -------
+        Dict[str, Set[spacy.tokens.Span]]
+            The mapping between term string to be processed spaCy spans they were
+            extracted from.
+        """
+        term_corpus_occ_mapping = defaultdict(set)
+
+        for span in candidate_spans:
+            span_string = self.span_processing(span)
+            term_corpus_occ_mapping[span_string].add(span)
+
+        return term_corpus_occ_mapping
+
+    def run(self, pipeline: Any) -> None:
+        """Execution of the POS term extraction on the corpus. Pipeline candidate terms are updated.
+
+        Parameters
+        ----------
+        pipeline : Pipeline
+            The pipeline running.
+        """
+
+        token_sequences = self._extract_token_sequences(corpus=pipeline.corpus)
+        candidate_spans = self._extract_candidate_tokens(token_sequences)
+        term_corpus_occ_map = self._build_term_corpus_occ_map(candidate_spans)
+
+        candidate_terms = set()
+        for term_label, term_occurrences in term_corpus_occ_map.items():
+            candidate_term = CandidateTerm(
+                label=term_label, corpus_occurrences=term_occurrences
+            )
+
+            candidate_terms.add(candidate_term)
+
+        candidate_terms = self.apply_post_processing(candidate_terms)
+
+        pipeline.candidate_terms.update(candidate_terms)