--- conflicted
+++ resolved
@@ -1,304 +1,300 @@
-import numpy as np
-import spacy.tokens
-from statistics import mean
-from typing import Any, Dict, List
-import uuid
-
-from commons.ontology_learning_schema import Concept, KR, MetaRelation
-from concept_hierarchy.concept_hierarchy_schema import RepresentativeTerm
-import config.logging_config as logging_config
-
-
-class TermSubsumption():
-    """Algorithm that find generalisation meta relations with subsumption method.
-    """
-
-    def __init__(self, corpus: List[spacy.tokens.doc.Doc], kr: KR, threshold: float, use_lemma: bool) -> None:
-        """Initialisation.
-
-        Parameters
-        ----------
-        corpus : List[spacy.tokens.doc.Doc]
-            Corpus used to find generalisation relations.
-        kr : KR
-            Existing knowledge representation of the corpus.
-        threshold : float
-            Validation threshold for subsumption score
-        use_lemma : boolean
-            Define if term are identified in doc from lemmas or from raw text values.
-        """
-        self.corpus = corpus
-        self.kr = kr
-        self.representative_terms = []
-        self.terms_count = {}
-        self.threshold = threshold
-        self.use_lemma = use_lemma
-
-        try:
-            self.representative_terms = self._get_representative_terms()
-        except Exception as _e:
-            logging_config.logger.error(f"Could not set representative terms. Trace : {_e}.")
-        else:
-            logging_config.logger.info(f"Representative terms set.")
-
-        try:
-            self.terms_count = self._get_terms_count()
-        except Exception as _e: 
-            logging_config.logger.error(f"Could not set terms count. Trace: {_e}.")
-        else : 
-            logging_config.logger.info("Terms count set.")
-
-    def __call__(self) -> None:
-        """The method directly update the knowledge representation"""
-        self.term_subsumption()
-
-    def _get_representative_terms(self) -> List[RepresentativeTerm]:
-        """Get one string per concept. This string is the best text representation of the concept among all its terms.
-
-        Returns
-        -------
-        List[RepresentativeTerm]
-            List of one representing term by concept.
-        """
-        representative_terms = []
-        for concept in self.kr.concepts:
-            if len(concept.terms) == 1:
-<<<<<<< HEAD
-                term = concept.terms.pop()
-=======
-                term = list(concept.terms)[0]
->>>>>>> c53c561b
-            else:
-                try:
-                    term = self._get_most_representative_term(concept)
-                except Exception as _e:
-                    term = None
-                    logging_config.logger.error(f"Could not get most representative term for concept {concept.uid}. Trace: {_e}.")
-                else : 
-                    logging_config.logger.info(f"Most representative term found for concept {concept.uid}.")
-            
-            if term is not None :
-                representative_term_value = term
-                representative_term_concept_id = concept.uid
-                representative_term = RepresentativeTerm(representative_term_value, representative_term_concept_id)
-                representative_terms.append(representative_term)
-        return representative_terms
-
-    def _get_terms_count(self) -> Dict[str,int]:
-        """Get for each terms the number of documents containing the term.
-
-        Returns
-        -------
-        Dict[str,int]
-            Dict with terms as keys and their count as values.
-        """
-        terms_count = {}
-        for term in self.representative_terms:
-            terms_count[term.value] = self._count_doc_with_term(term.value)
-        return terms_count
-
-    def _compute_similarity_between_tokens(self, term1_vector: np.ndarray, term2_vector: np.ndarray) -> float:
-        """Compute similarity between two vectors.
-
-        Parameters
-        ----------
-        term1_vector : np.ndarray
-            Vector of the first term.
-        term2_vector : np.ndarray
-            Vector of the second term.
-
-        Returns
-        -------
-        float
-            Similarity score between two vectors.
-        """
-        try:
-            similarity = np.dot(term1_vector, term2_vector) / \
-                (np.linalg.norm(term1_vector) * np.linalg.norm(term2_vector))
-            # Cast result from numpy.float32 to float
-            similarity = similarity.item()
-        except Exception as _e:
-            logging_config.logger.error(f"Could not compute similarity. Trace : {_e}.")
-            similarity = 0
-        return similarity
-
-    def _get_most_representative_term(self, concept: Concept) -> str:
-        """Try to find the most representative term of a concept. For each term it computes the average of similarity with other terms. The term with the higher average similarity is used as most representative term.
-
-        Parameters
-        ----------
-        concept : Concept
-            Concept to analyze.
-
-        Returns
-        -------
-        str
-            Most representative term in concept terms.
-        """
-        concept_terms = list(concept.terms)
-        vocab = self.corpus[0].vocab
-        if len(vocab) > 0:
-            terms_mean_similarity = []
-            for i,term in enumerate (concept_terms):
-                term_vector = vocab.get_vector(term)
-                other_terms = self._find_other_terms(i, concept_terms)
-                term_similarities = []
-                for other_term in other_terms:
-                    terms_similarity = self._compute_similarity_between_tokens(term_vector, vocab.get_vector(other_term))
-                    term_similarities.append(terms_similarity)
-                terms_mean_similarity.append(mean(term_similarities))
-            index_most_representative_term = np.argmax(terms_mean_similarity)
-            most_representative_term = concept_terms[index_most_representative_term]
-        else : 
-            logging_config.logger.error(f"Spacy vocabulary not loaded.")
-            raise ValueError
-        return most_representative_term
-
-    def _count_doc_with_term(self, term: str) -> int:
-        """Count the number of documents containing the term in parameter.
-
-        Parameters
-        ----------
-        term : str
-            Representative term to analyse.
-
-        Returns
-        -------
-        int
-            Number of doc containing term.
-        """
-        count = 0
-        for doc in self.corpus:
-            if self.use_lemma:
-                doc_words = [token.lemma_ for token in doc]
-            else : 
-                doc_words = [token.text for token in doc]
-            if term in doc_words:
-                count += 1
-        return count
-
-    def _count_doc_with_both_terms(self, term1: str, term2: str) -> int:
-        """Count the number of documents containing both terms in parameter.
-
-        Parameters
-        ----------
-        term1 : str
-            First representative term to analyse.
-        term2 : str
-            Second representative term to analyse.
-
-        Returns
-        -------
-        int
-            Number of doc containing both terms.
-        """
-        count = 0
-        for doc in self.corpus:
-            if self.use_lemma:
-                doc_words = [token.lemma_ for token in doc]
-            else : 
-                doc_words = [token.text for token in doc]
-            if (term1 in doc_words) and (term2 in doc_words):
-                count += 1
-        return count
-
-    def _compute_subsumption(self, nb_doc_cooccurrence: int, nb_doc_occurrence: int) -> float:
-        """Compute subsumption score between two terms.
-
-        Parameters
-        ----------
-        nb_doc_cooccurrence : int
-            Number of docs that contains both terms.
-        nb_doc_occurrence : int
-            Number of docs that contains the most specific term.
-
-        Returns
-        -------
-        float
-            Score of generalisation between term1 and term2.
-        """
-        if not(nb_doc_occurrence == 0):
-            subsumption_score = nb_doc_cooccurrence/nb_doc_occurrence
-        else :
-            subsumption_score = 0
-            logging_config.logger.warning(f"nb_doc_occurrence as value 0. Check that this behavior is expected.")
-        return subsumption_score
-
-    def _verify_threshold(self, subsumption_score: float, inverse_subsumption_score: float) -> bool:
-        """Verify that terms respect generalisation rules (x more general than y) that is to say :
-        - subsumption (P(x,y)) > t (a given threshold)
-        - subsumption (P(x,y)) > inverse_subsumption (P(y,x))
-
-        Parameters
-        ----------
-        subsumption_score : float
-            Number of docs containing both terms divided by number of docs containing the most specialised term.
-        inverse_subsumption_score : float
-            Number of docs containing both terms divided by number of docs containing the most general term.
-
-        Returns
-        -------
-        bool
-            True if rules are respected, that is to say there is a generalisation relation. False otherwise.
-        """
-        if (subsumption_score > self.threshold) and (subsumption_score > inverse_subsumption_score):
-            return True
-        else:
-            return False
-
-    def _find_other_terms(self, term_index: int, terms: List[Any]) -> List[Any]:
-        """Duplicate list without the specified index.
-
-        Parameters
-        ----------
-        term_index : int
-            Index of non-wanted object.
-
-        terms: List[Any]
-            List of terms or representative terms.
-
-        Returns
-        -------
-        List[Any]
-            List built.
-        """
-        if (term_index < 0) or (term_index >= len(terms)):
-            logging_config.logger.error(f"Could not find other terms. You should check the term index.")
-            other_terms = []
-        else : 
-            other_terms = [term for term in terms[: term_index] + terms[term_index +1 :]]
-        return other_terms
-
-    def _create_generalisation_relation(self, source_concept_id : str, destination_concept_id : str) -> MetaRelation:
-        """Create generalition relation.
-
-        Parameters
-        ----------
-        source : str
-            Uid of the source concept in the relation.
-        destination : str
-            Uid of the destination concept in the relation.
-
-        Returns
-        -------
-        MetaRelation
-            Generalisation relation built between concepts.
-        """
-        meta_relation_uid = uuid.uuid4()
-        meta_relation_source_concept_id = source_concept_id
-        meta_relation_destination_concept_id = destination_concept_id
-        meta_relation_type = "generalisation"
-        meta_relation = MetaRelation(meta_relation_uid, meta_relation_source_concept_id, meta_relation_destination_concept_id, meta_relation_type)
-        return meta_relation
-
-    def term_subsumption(self):
-        """Find generalisation relations between concepts from term representation via term subsumption method.
-        """
-        for i, term in enumerate(self.representative_terms):
-            for pair_term in self._find_other_terms(i, self.representative_terms):
-                score_cooccurrence = self._count_doc_with_both_terms(term.value, pair_term.value)
-                subsumption_score = self._compute_subsumption(score_cooccurrence, self.terms_count[pair_term.value])
-                inverse_subsumption_score = self._compute_subsumption(score_cooccurrence, self.terms_count[term.value])
-                if self._verify_threshold(subsumption_score, inverse_subsumption_score):
-                    meta_relation = self._create_generalisation_relation(term.concept_id, pair_term.concept_id)
-                    self.kr.meta_relations.add(meta_relation)
+import numpy as np
+import spacy.tokens
+from statistics import mean
+from typing import Any, Dict, List
+import uuid
+
+from commons.ontology_learning_schema import Concept, KR, MetaRelation
+from concept_hierarchy.concept_hierarchy_schema import RepresentativeTerm
+import config.logging_config as logging_config
+
+
+class TermSubsumption():
+    """Algorithm that find generalisation meta relations with subsumption method.
+    """
+
+    def __init__(self, corpus: List[spacy.tokens.doc.Doc], kr: KR, threshold: float, use_lemma: bool) -> None:
+        """Initialisation.
+
+        Parameters
+        ----------
+        corpus : List[spacy.tokens.doc.Doc]
+            Corpus used to find generalisation relations.
+        kr : KR
+            Existing knowledge representation of the corpus.
+        threshold : float
+            Validation threshold for subsumption score
+        use_lemma : boolean
+            Define if term are identified in doc from lemmas or from raw text values.
+        """
+        self.corpus = corpus
+        self.kr = kr
+        self.representative_terms = []
+        self.terms_count = {}
+        self.threshold = threshold
+        self.use_lemma = use_lemma
+
+        try:
+            self.representative_terms = self._get_representative_terms()
+        except Exception as _e:
+            logging_config.logger.error(f"Could not set representative terms. Trace : {_e}.")
+        else:
+            logging_config.logger.info(f"Representative terms set.")
+
+        try:
+            self.terms_count = self._get_terms_count()
+        except Exception as _e: 
+            logging_config.logger.error(f"Could not set terms count. Trace: {_e}.")
+        else : 
+            logging_config.logger.info("Terms count set.")
+
+    def __call__(self) -> None:
+        """The method directly update the knowledge representation"""
+        self.term_subsumption()
+
+    def _get_representative_terms(self) -> List[RepresentativeTerm]:
+        """Get one string per concept. This string is the best text representation of the concept among all its terms.
+
+        Returns
+        -------
+        List[RepresentativeTerm]
+            List of one representing term by concept.
+        """
+        representative_terms = []
+        for concept in self.kr.concepts:
+            if len(concept.terms) == 1:
+                term = list(concept.terms)[0]
+            else:
+                try:
+                    term = self._get_most_representative_term(concept)
+                except Exception as _e:
+                    term = None
+                    logging_config.logger.error(f"Could not get most representative term for concept {concept.uid}. Trace: {_e}.")
+                else : 
+                    logging_config.logger.info(f"Most representative term found for concept {concept.uid}.")
+            
+            if term is not None :
+                representative_term_value = term
+                representative_term_concept_id = concept.uid
+                representative_term = RepresentativeTerm(representative_term_value, representative_term_concept_id)
+                representative_terms.append(representative_term)
+        return representative_terms
+
+    def _get_terms_count(self) -> Dict[str,int]:
+        """Get for each terms the number of documents containing the term.
+
+        Returns
+        -------
+        Dict[str,int]
+            Dict with terms as keys and their count as values.
+        """
+        terms_count = {}
+        for term in self.representative_terms:
+            terms_count[term.value] = self._count_doc_with_term(term.value)
+        return terms_count
+
+    def _compute_similarity_between_tokens(self, term1_vector: np.ndarray, term2_vector: np.ndarray) -> float:
+        """Compute similarity between two vectors.
+
+        Parameters
+        ----------
+        term1_vector : np.ndarray
+            Vector of the first term.
+        term2_vector : np.ndarray
+            Vector of the second term.
+
+        Returns
+        -------
+        float
+            Similarity score between two vectors.
+        """
+        try:
+            similarity = np.dot(term1_vector, term2_vector) / \
+                (np.linalg.norm(term1_vector) * np.linalg.norm(term2_vector))
+            # Cast result from numpy.float32 to float
+            similarity = similarity.item()
+        except Exception as _e:
+            logging_config.logger.error(f"Could not compute similarity. Trace : {_e}.")
+            similarity = 0
+        return similarity
+
+    def _get_most_representative_term(self, concept: Concept) -> str:
+        """Try to find the most representative term of a concept. For each term it computes the average of similarity with other terms. The term with the higher average similarity is used as most representative term.
+
+        Parameters
+        ----------
+        concept : Concept
+            Concept to analyze.
+
+        Returns
+        -------
+        str
+            Most representative term in concept terms.
+        """
+        concept_terms = list(concept.terms)
+        vocab = self.corpus[0].vocab
+        if len(vocab) > 0:
+            terms_mean_similarity = []
+            for i,term in enumerate (concept_terms):
+                term_vector = vocab.get_vector(term)
+                other_terms = self._find_other_terms(i, concept_terms)
+                term_similarities = []
+                for other_term in other_terms:
+                    terms_similarity = self._compute_similarity_between_tokens(term_vector, vocab.get_vector(other_term))
+                    term_similarities.append(terms_similarity)
+                terms_mean_similarity.append(mean(term_similarities))
+            index_most_representative_term = np.argmax(terms_mean_similarity)
+            most_representative_term = concept_terms[index_most_representative_term]
+        else : 
+            logging_config.logger.error(f"Spacy vocabulary not loaded.")
+            raise ValueError
+        return most_representative_term
+
+    def _count_doc_with_term(self, term: str) -> int:
+        """Count the number of documents containing the term in parameter.
+
+        Parameters
+        ----------
+        term : str
+            Representative term to analyse.
+
+        Returns
+        -------
+        int
+            Number of doc containing term.
+        """
+        count = 0
+        for doc in self.corpus:
+            if self.use_lemma:
+                doc_words = [token.lemma_ for token in doc]
+            else : 
+                doc_words = [token.text for token in doc]
+            if term in doc_words:
+                count += 1
+        return count
+
+    def _count_doc_with_both_terms(self, term1: str, term2: str) -> int:
+        """Count the number of documents containing both terms in parameter.
+
+        Parameters
+        ----------
+        term1 : str
+            First representative term to analyse.
+        term2 : str
+            Second representative term to analyse.
+
+        Returns
+        -------
+        int
+            Number of doc containing both terms.
+        """
+        count = 0
+        for doc in self.corpus:
+            if self.use_lemma:
+                doc_words = [token.lemma_ for token in doc]
+            else : 
+                doc_words = [token.text for token in doc]
+            if (term1 in doc_words) and (term2 in doc_words):
+                count += 1
+        return count
+
+    def _compute_subsumption(self, nb_doc_cooccurrence: int, nb_doc_occurrence: int) -> float:
+        """Compute subsumption score between two terms.
+
+        Parameters
+        ----------
+        nb_doc_cooccurrence : int
+            Number of docs that contains both terms.
+        nb_doc_occurrence : int
+            Number of docs that contains the most specific term.
+
+        Returns
+        -------
+        float
+            Score of generalisation between term1 and term2.
+        """
+        if not(nb_doc_occurrence == 0):
+            subsumption_score = nb_doc_cooccurrence/nb_doc_occurrence
+        else :
+            subsumption_score = 0
+            logging_config.logger.warning(f"nb_doc_occurrence as value 0. Check that this behavior is expected.")
+        return subsumption_score
+
+    def _verify_threshold(self, subsumption_score: float, inverse_subsumption_score: float) -> bool:
+        """Verify that terms respect generalisation rules (x more general than y) that is to say :
+        - subsumption (P(x,y)) > t (a given threshold)
+        - subsumption (P(x,y)) > inverse_subsumption (P(y,x))
+
+        Parameters
+        ----------
+        subsumption_score : float
+            Number of docs containing both terms divided by number of docs containing the most specialised term.
+        inverse_subsumption_score : float
+            Number of docs containing both terms divided by number of docs containing the most general term.
+
+        Returns
+        -------
+        bool
+            True if rules are respected, that is to say there is a generalisation relation. False otherwise.
+        """
+        if (subsumption_score > self.threshold) and (subsumption_score > inverse_subsumption_score):
+            return True
+        else:
+            return False
+
+    def _find_other_terms(self, term_index: int, terms: List[Any]) -> List[Any]:
+        """Duplicate list without the specified index.
+
+        Parameters
+        ----------
+        term_index : int
+            Index of non-wanted object.
+
+        terms: List[Any]
+            List of terms or representative terms.
+
+        Returns
+        -------
+        List[Any]
+            List built.
+        """
+        if (term_index < 0) or (term_index >= len(terms)):
+            logging_config.logger.error(f"Could not find other terms. You should check the term index.")
+            other_terms = []
+        else : 
+            other_terms = [term for term in terms[: term_index] + terms[term_index +1 :]]
+        return other_terms
+
+    def _create_generalisation_relation(self, source_concept_id : str, destination_concept_id : str) -> MetaRelation:
+        """Create generalition relation.
+
+        Parameters
+        ----------
+        source : str
+            Uid of the source concept in the relation.
+        destination : str
+            Uid of the destination concept in the relation.
+
+        Returns
+        -------
+        MetaRelation
+            Generalisation relation built between concepts.
+        """
+        meta_relation_uid = uuid.uuid4()
+        meta_relation_source_concept_id = source_concept_id
+        meta_relation_destination_concept_id = destination_concept_id
+        meta_relation_type = "generalisation"
+        meta_relation = MetaRelation(meta_relation_uid, meta_relation_source_concept_id, meta_relation_destination_concept_id, meta_relation_type)
+        return meta_relation
+
+    def term_subsumption(self):
+        """Find generalisation relations between concepts from term representation via term subsumption method.
+        """
+        for i, term in enumerate(self.representative_terms):
+            for pair_term in self._find_other_terms(i, self.representative_terms):
+                score_cooccurrence = self._count_doc_with_both_terms(term.value, pair_term.value)
+                subsumption_score = self._compute_subsumption(score_cooccurrence, self.terms_count[pair_term.value])
+                inverse_subsumption_score = self._compute_subsumption(score_cooccurrence, self.terms_count[term.value])
+                if self._verify_threshold(subsumption_score, inverse_subsumption_score):
+                    meta_relation = self._create_generalisation_relation(term.concept_id, pair_term.concept_id)
+                    self.kr.meta_relations.add(meta_relation)