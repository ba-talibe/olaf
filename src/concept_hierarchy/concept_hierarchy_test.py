import spacy
import unittest
import uuid

from concept_hierarchy.concept_hierarchy_schema import RepresentativeTerm
from concept_hierarchy.concept_hierarchy_methods.term_subsumption import TermSubsumption
from commons.ontology_learning_schema import Concept, MetaRelation, KR

class TestTermSubsumption(unittest.TestCase):

    @classmethod
    def setUpClass(self) -> None:
        corpus = [
            "Première phrase de test",
            "J'adore faire des tests",
            "Aide moi à écrire des phrases de test"
        ]
        corpus_preprocessed = []
        spacy_model = spacy.load("fr_core_news_md")
        for spacy_document in spacy_model.pipe(corpus):
                corpus_preprocessed.append(spacy_document)
        kr = KR()
        self.concept_phrase = Concept(uuid.uuid4(), {"phrase"})
        self.concept_test = Concept(uuid.uuid4(), {"test"})
        kr.concepts.add(self.concept_phrase)
        kr.concepts.add(self.concept_test)

        threshold = 0.45
        use_lemma = True
        self.term_sub = TermSubsumption(corpus_preprocessed, kr, threshold, use_lemma)

    def test_get_representative_terms(self):
        representative_terms = set()
<<<<<<< HEAD
        representative_terms.add(RepresentativeTerm("phrase",self.concept_phrase.uid))
        representative_terms.add(RepresentativeTerm("test",self.concept_test.uid))
=======
        representative_terms.add(RepresentativeTerm("phrase", self.concept_phrase.uid))
        representative_terms.add(RepresentativeTerm("test", self.concept_test.uid))
>>>>>>> 8dc306d4
        self.assertSetEqual(representative_terms, set(self.term_sub._get_representative_terms()))

        concept_multiple_terms = Concept(uuid.uuid4(), {"téléphone", "mobile", "portable", "smartphone"})
        self.term_sub.kr.concepts.add(concept_multiple_terms)
        representative_terms.add(RepresentativeTerm("smartphone", concept_multiple_terms.uid))
        self.assertSetEqual(representative_terms, set(self.term_sub._get_representative_terms()))

        self.term_sub.kr.concepts.remove(concept_multiple_terms)

    def test_get_terms_count(self):
        self.term_sub.use_lemma = True
        terms_count = {"phrase":2, "test":3}
        self.assertDictEqual(terms_count, self.term_sub._get_terms_count())
        self.term_sub.use_lemma = False
        terms_count = {"phrase":1, "test":2}
        self.assertDictEqual(terms_count, self.term_sub._get_terms_count())

    def test_compute_similarity_between_tokens(self):
        spacy_model = spacy.load("fr_core_news_sm")
        telephone = spacy_model("téléphone")
        mobile = spacy_model("mobile")
        self.assertEqual(round(telephone.similarity(mobile), 5), round(self.term_sub._compute_similarity_between_tokens(telephone.vector, mobile.vector), 5))

    def test_get_most_representative_terms(self):
        concept_multiple_terms = Concept(uuid.uuid4(),{"téléphone", "mobile", "portable", "smartphone"})
        self.assertEqual(self.term_sub._get_most_representative_term(concept_multiple_terms), "smartphone")
    
    def test_count_doc_with_term(self):
        self.term_sub.use_lemma = True
        self.assertEqual(self.term_sub._count_doc_with_term("test"), 3)
        self.assertEqual(self.term_sub._count_doc_with_term("phrase"), 2)
        self.assertEqual(self.term_sub._count_doc_with_term("luciolle"), 0)

        self.term_sub.use_lemma = False
        self.assertEqual(self.term_sub._count_doc_with_term("test"), 2)
        self.assertEqual(self.term_sub._count_doc_with_term("phrase"), 1)
        self.assertEqual(self.term_sub._count_doc_with_term("luciolle"), 0)

    def test_count_doc_with_both_terms(self):
        self.term_sub.use_lemma = True
        self.assertEqual(self.term_sub._count_doc_with_both_terms("phrase", "test"), 2)
        self.assertEqual(self.term_sub._count_doc_with_both_terms("luciolle", "test"), 0)

        self.term_sub.use_lemma = False
        self.assertEqual(self.term_sub._count_doc_with_both_terms("phrase", "test"), 1)
        self.assertEqual(self.term_sub._count_doc_with_both_terms("luciolle", "test"), 0)

    def test_verify_threshold(self):
        self.assertTrue(self.term_sub._verify_threshold(0.8, 0.4))
        self.assertFalse(self.term_sub._verify_threshold(0.4, 0.2))
        self.assertFalse(self.term_sub._verify_threshold(0.6, 0.9))
        self.assertFalse(self.term_sub._verify_threshold(0.2, 0.4))

    def test_find_other_terms(self):
        rep_terms = self.term_sub.representative_terms
        self.assertListEqual(self.term_sub._find_other_terms(0, self.term_sub.representative_terms),[rep_terms[1]])


        self.assertListEqual(self.term_sub._find_other_terms(3, self.term_sub.representative_terms),[])

        new_rep_term = RepresentativeTerm("brouillon", uuid.uuid4())
        self.term_sub.representative_terms.append(new_rep_term)
        self.assertListEqual(self.term_sub._find_other_terms(1, self.term_sub.representative_terms), [rep_terms[0], rep_terms[2]])
        self.term_sub.representative_terms.remove(new_rep_term)

    def test_compute_subsumption(self):
        cooccurrence = 10
        occurrence = 5
        sub_score = 2
<<<<<<< HEAD
        self.assertEqual(self.term_sub._compute_subsumption(cooccurrence,occurrence),sub_score)

        wrong_occurrence = 0
        with self.assertRaises(ZeroDivisionError):
            self.term_sub._compute_subsumption(cooccurrence,wrong_occurrence)
=======
        self.assertEqual(self.term_sub._compute_subsumption(cooccurrence, occurrence), sub_score)

        wrong_occurrence = 0
        self.assertEqual(self.term_sub._compute_subsumption(cooccurrence, wrong_occurrence), 0)
>>>>>>> 8dc306d4


    def test_create_generalisation_relation(self):
        source_id = uuid.uuid4()
        destination_id = uuid.uuid4()
        relation_type = "generalisation"
        test_meta_relation = self.term_sub._create_generalisation_relation(source_id, destination_id)
        self.assertIsInstance(test_meta_relation, MetaRelation)
        self.assertEqual(test_meta_relation.source_concept_id, source_id)
        self.assertEqual(test_meta_relation.destination_concept_id, destination_id)
        self.assertEqual(test_meta_relation.relation_type, relation_type)

    def test_term_subsumption(self):
        self.term_sub()
        test_kr = KR()
        test_kr.concepts.add(Concept(self.concept_phrase.uid, self.concept_phrase.terms))
        test_kr.concepts.add(Concept(self.concept_test.uid, self.concept_test.terms))
        test_meta_relation_id = list(self.term_sub.kr.meta_relations)[0].uid
        test_kr.meta_relations.add(MetaRelation(test_meta_relation_id, self.concept_test.uid, self.concept_phrase.uid, "generalisation"))

        self.assertEqual(self.term_sub.kr, test_kr)

if __name__ == '__main__':
    unittest.main()<|MERGE_RESOLUTION|>--- conflicted
+++ resolved
@@ -1,145 +1,132 @@
-import spacy
-import unittest
-import uuid
-
-from concept_hierarchy.concept_hierarchy_schema import RepresentativeTerm
-from concept_hierarchy.concept_hierarchy_methods.term_subsumption import TermSubsumption
-from commons.ontology_learning_schema import Concept, MetaRelation, KR
-
-class TestTermSubsumption(unittest.TestCase):
-
-    @classmethod
-    def setUpClass(self) -> None:
-        corpus = [
-            "Première phrase de test",
-            "J'adore faire des tests",
-            "Aide moi à écrire des phrases de test"
-        ]
-        corpus_preprocessed = []
-        spacy_model = spacy.load("fr_core_news_md")
-        for spacy_document in spacy_model.pipe(corpus):
-                corpus_preprocessed.append(spacy_document)
-        kr = KR()
-        self.concept_phrase = Concept(uuid.uuid4(), {"phrase"})
-        self.concept_test = Concept(uuid.uuid4(), {"test"})
-        kr.concepts.add(self.concept_phrase)
-        kr.concepts.add(self.concept_test)
-
-        threshold = 0.45
-        use_lemma = True
-        self.term_sub = TermSubsumption(corpus_preprocessed, kr, threshold, use_lemma)
-
-    def test_get_representative_terms(self):
-        representative_terms = set()
-<<<<<<< HEAD
-        representative_terms.add(RepresentativeTerm("phrase",self.concept_phrase.uid))
-        representative_terms.add(RepresentativeTerm("test",self.concept_test.uid))
-=======
-        representative_terms.add(RepresentativeTerm("phrase", self.concept_phrase.uid))
-        representative_terms.add(RepresentativeTerm("test", self.concept_test.uid))
->>>>>>> 8dc306d4
-        self.assertSetEqual(representative_terms, set(self.term_sub._get_representative_terms()))
-
-        concept_multiple_terms = Concept(uuid.uuid4(), {"téléphone", "mobile", "portable", "smartphone"})
-        self.term_sub.kr.concepts.add(concept_multiple_terms)
-        representative_terms.add(RepresentativeTerm("smartphone", concept_multiple_terms.uid))
-        self.assertSetEqual(representative_terms, set(self.term_sub._get_representative_terms()))
-
-        self.term_sub.kr.concepts.remove(concept_multiple_terms)
-
-    def test_get_terms_count(self):
-        self.term_sub.use_lemma = True
-        terms_count = {"phrase":2, "test":3}
-        self.assertDictEqual(terms_count, self.term_sub._get_terms_count())
-        self.term_sub.use_lemma = False
-        terms_count = {"phrase":1, "test":2}
-        self.assertDictEqual(terms_count, self.term_sub._get_terms_count())
-
-    def test_compute_similarity_between_tokens(self):
-        spacy_model = spacy.load("fr_core_news_sm")
-        telephone = spacy_model("téléphone")
-        mobile = spacy_model("mobile")
-        self.assertEqual(round(telephone.similarity(mobile), 5), round(self.term_sub._compute_similarity_between_tokens(telephone.vector, mobile.vector), 5))
-
-    def test_get_most_representative_terms(self):
-        concept_multiple_terms = Concept(uuid.uuid4(),{"téléphone", "mobile", "portable", "smartphone"})
-        self.assertEqual(self.term_sub._get_most_representative_term(concept_multiple_terms), "smartphone")
-    
-    def test_count_doc_with_term(self):
-        self.term_sub.use_lemma = True
-        self.assertEqual(self.term_sub._count_doc_with_term("test"), 3)
-        self.assertEqual(self.term_sub._count_doc_with_term("phrase"), 2)
-        self.assertEqual(self.term_sub._count_doc_with_term("luciolle"), 0)
-
-        self.term_sub.use_lemma = False
-        self.assertEqual(self.term_sub._count_doc_with_term("test"), 2)
-        self.assertEqual(self.term_sub._count_doc_with_term("phrase"), 1)
-        self.assertEqual(self.term_sub._count_doc_with_term("luciolle"), 0)
-
-    def test_count_doc_with_both_terms(self):
-        self.term_sub.use_lemma = True
-        self.assertEqual(self.term_sub._count_doc_with_both_terms("phrase", "test"), 2)
-        self.assertEqual(self.term_sub._count_doc_with_both_terms("luciolle", "test"), 0)
-
-        self.term_sub.use_lemma = False
-        self.assertEqual(self.term_sub._count_doc_with_both_terms("phrase", "test"), 1)
-        self.assertEqual(self.term_sub._count_doc_with_both_terms("luciolle", "test"), 0)
-
-    def test_verify_threshold(self):
-        self.assertTrue(self.term_sub._verify_threshold(0.8, 0.4))
-        self.assertFalse(self.term_sub._verify_threshold(0.4, 0.2))
-        self.assertFalse(self.term_sub._verify_threshold(0.6, 0.9))
-        self.assertFalse(self.term_sub._verify_threshold(0.2, 0.4))
-
-    def test_find_other_terms(self):
-        rep_terms = self.term_sub.representative_terms
-        self.assertListEqual(self.term_sub._find_other_terms(0, self.term_sub.representative_terms),[rep_terms[1]])
-
-
-        self.assertListEqual(self.term_sub._find_other_terms(3, self.term_sub.representative_terms),[])
-
-        new_rep_term = RepresentativeTerm("brouillon", uuid.uuid4())
-        self.term_sub.representative_terms.append(new_rep_term)
-        self.assertListEqual(self.term_sub._find_other_terms(1, self.term_sub.representative_terms), [rep_terms[0], rep_terms[2]])
-        self.term_sub.representative_terms.remove(new_rep_term)
-
-    def test_compute_subsumption(self):
-        cooccurrence = 10
-        occurrence = 5
-        sub_score = 2
-<<<<<<< HEAD
-        self.assertEqual(self.term_sub._compute_subsumption(cooccurrence,occurrence),sub_score)
-
-        wrong_occurrence = 0
-        with self.assertRaises(ZeroDivisionError):
-            self.term_sub._compute_subsumption(cooccurrence,wrong_occurrence)
-=======
-        self.assertEqual(self.term_sub._compute_subsumption(cooccurrence, occurrence), sub_score)
-
-        wrong_occurrence = 0
-        self.assertEqual(self.term_sub._compute_subsumption(cooccurrence, wrong_occurrence), 0)
->>>>>>> 8dc306d4
-
-
-    def test_create_generalisation_relation(self):
-        source_id = uuid.uuid4()
-        destination_id = uuid.uuid4()
-        relation_type = "generalisation"
-        test_meta_relation = self.term_sub._create_generalisation_relation(source_id, destination_id)
-        self.assertIsInstance(test_meta_relation, MetaRelation)
-        self.assertEqual(test_meta_relation.source_concept_id, source_id)
-        self.assertEqual(test_meta_relation.destination_concept_id, destination_id)
-        self.assertEqual(test_meta_relation.relation_type, relation_type)
-
-    def test_term_subsumption(self):
-        self.term_sub()
-        test_kr = KR()
-        test_kr.concepts.add(Concept(self.concept_phrase.uid, self.concept_phrase.terms))
-        test_kr.concepts.add(Concept(self.concept_test.uid, self.concept_test.terms))
-        test_meta_relation_id = list(self.term_sub.kr.meta_relations)[0].uid
-        test_kr.meta_relations.add(MetaRelation(test_meta_relation_id, self.concept_test.uid, self.concept_phrase.uid, "generalisation"))
-
-        self.assertEqual(self.term_sub.kr, test_kr)
-
-if __name__ == '__main__':
+import spacy
+import unittest
+import uuid
+
+from concept_hierarchy.concept_hierarchy_schema import RepresentativeTerm
+from concept_hierarchy.concept_hierarchy_methods.term_subsumption import TermSubsumption
+from commons.ontology_learning_schema import Concept, MetaRelation, KR
+
+class TestTermSubsumption(unittest.TestCase):
+
+    @classmethod
+    def setUpClass(self) -> None:
+        corpus = [
+            "Première phrase de test",
+            "J'adore faire des tests",
+            "Aide moi à écrire des phrases de test"
+        ]
+        corpus_preprocessed = []
+        spacy_model = spacy.load("fr_core_news_md")
+        for spacy_document in spacy_model.pipe(corpus):
+                corpus_preprocessed.append(spacy_document)
+        kr = KR()
+        self.concept_phrase = Concept(uuid.uuid4(), {"phrase"})
+        self.concept_test = Concept(uuid.uuid4(), {"test"})
+        kr.concepts.add(self.concept_phrase)
+        kr.concepts.add(self.concept_test)
+
+        threshold = 0.45
+        use_lemma = True
+        self.term_sub = TermSubsumption(corpus_preprocessed, kr, threshold, use_lemma)
+
+    def test_get_representative_terms(self):
+        representative_terms = set()
+        representative_terms.add(RepresentativeTerm("phrase", self.concept_phrase.uid))
+        representative_terms.add(RepresentativeTerm("test", self.concept_test.uid))
+        self.assertSetEqual(representative_terms, set(self.term_sub._get_representative_terms()))
+
+        concept_multiple_terms = Concept(uuid.uuid4(), {"téléphone", "mobile", "portable", "smartphone"})
+        self.term_sub.kr.concepts.add(concept_multiple_terms)
+        representative_terms.add(RepresentativeTerm("smartphone", concept_multiple_terms.uid))
+        self.assertSetEqual(representative_terms, set(self.term_sub._get_representative_terms()))
+
+        self.term_sub.kr.concepts.remove(concept_multiple_terms)
+
+    def test_get_terms_count(self):
+        self.term_sub.use_lemma = True
+        terms_count = {"phrase":2, "test":3}
+        self.assertDictEqual(terms_count, self.term_sub._get_terms_count())
+        self.term_sub.use_lemma = False
+        terms_count = {"phrase":1, "test":2}
+        self.assertDictEqual(terms_count, self.term_sub._get_terms_count())
+
+    def test_compute_similarity_between_tokens(self):
+        spacy_model = spacy.load("fr_core_news_sm")
+        telephone = spacy_model("téléphone")
+        mobile = spacy_model("mobile")
+        self.assertEqual(round(telephone.similarity(mobile), 5), round(self.term_sub._compute_similarity_between_tokens(telephone.vector, mobile.vector), 5))
+
+    def test_get_most_representative_terms(self):
+        concept_multiple_terms = Concept(uuid.uuid4(),{"téléphone", "mobile", "portable", "smartphone"})
+        self.assertEqual(self.term_sub._get_most_representative_term(concept_multiple_terms), "smartphone")
+    
+    def test_count_doc_with_term(self):
+        self.term_sub.use_lemma = True
+        self.assertEqual(self.term_sub._count_doc_with_term("test"), 3)
+        self.assertEqual(self.term_sub._count_doc_with_term("phrase"), 2)
+        self.assertEqual(self.term_sub._count_doc_with_term("luciolle"), 0)
+
+        self.term_sub.use_lemma = False
+        self.assertEqual(self.term_sub._count_doc_with_term("test"), 2)
+        self.assertEqual(self.term_sub._count_doc_with_term("phrase"), 1)
+        self.assertEqual(self.term_sub._count_doc_with_term("luciolle"), 0)
+
+    def test_count_doc_with_both_terms(self):
+        self.term_sub.use_lemma = True
+        self.assertEqual(self.term_sub._count_doc_with_both_terms("phrase", "test"), 2)
+        self.assertEqual(self.term_sub._count_doc_with_both_terms("luciolle", "test"), 0)
+
+        self.term_sub.use_lemma = False
+        self.assertEqual(self.term_sub._count_doc_with_both_terms("phrase", "test"), 1)
+        self.assertEqual(self.term_sub._count_doc_with_both_terms("luciolle", "test"), 0)
+
+    def test_verify_threshold(self):
+        self.assertTrue(self.term_sub._verify_threshold(0.8, 0.4))
+        self.assertFalse(self.term_sub._verify_threshold(0.4, 0.2))
+        self.assertFalse(self.term_sub._verify_threshold(0.6, 0.9))
+        self.assertFalse(self.term_sub._verify_threshold(0.2, 0.4))
+
+    def test_find_other_terms(self):
+        rep_terms = self.term_sub.representative_terms
+        self.assertListEqual(self.term_sub._find_other_terms(0, self.term_sub.representative_terms),[rep_terms[1]])
+
+
+        self.assertListEqual(self.term_sub._find_other_terms(3, self.term_sub.representative_terms),[])
+
+        new_rep_term = RepresentativeTerm("brouillon", uuid.uuid4())
+        self.term_sub.representative_terms.append(new_rep_term)
+        self.assertListEqual(self.term_sub._find_other_terms(1, self.term_sub.representative_terms), [rep_terms[0], rep_terms[2]])
+        self.term_sub.representative_terms.remove(new_rep_term)
+
+    def test_compute_subsumption(self):
+        cooccurrence = 10
+        occurrence = 5
+        sub_score = 2
+        self.assertEqual(self.term_sub._compute_subsumption(cooccurrence, occurrence), sub_score)
+
+        wrong_occurrence = 0
+        self.assertEqual(self.term_sub._compute_subsumption(cooccurrence, wrong_occurrence), 0)
+
+
+    def test_create_generalisation_relation(self):
+        source_id = uuid.uuid4()
+        destination_id = uuid.uuid4()
+        relation_type = "generalisation"
+        test_meta_relation = self.term_sub._create_generalisation_relation(source_id, destination_id)
+        self.assertIsInstance(test_meta_relation, MetaRelation)
+        self.assertEqual(test_meta_relation.source_concept_id, source_id)
+        self.assertEqual(test_meta_relation.destination_concept_id, destination_id)
+        self.assertEqual(test_meta_relation.relation_type, relation_type)
+
+    def test_term_subsumption(self):
+        self.term_sub()
+        test_kr = KR()
+        test_kr.concepts.add(Concept(self.concept_phrase.uid, self.concept_phrase.terms))
+        test_kr.concepts.add(Concept(self.concept_test.uid, self.concept_test.terms))
+        test_meta_relation_id = list(self.term_sub.kr.meta_relations)[0].uid
+        test_kr.meta_relations.add(MetaRelation(test_meta_relation_id, self.concept_test.uid, self.concept_phrase.uid, "generalisation"))
+
+        self.assertEqual(self.term_sub.kr, test_kr)
+
+if __name__ == '__main__':
     unittest.main()