[data_preprocessing]
base_pipeline = null
tokenizer = null
extra_components = null

[data_preprocessing.corpus]
# if the not an absolute path, the relative path is expected to be given from the data/ forlder.
corpus_path =  null
json_field = null
csv_separator = null

[data_preprocessing.token_selector]
pipeline_name = null
token_selector_names = null
doc_attribute_name = null
make_spans = null

[data_preprocessing.token_selector.select_on_shape_match_pattern]
shape_pattern_to_select = null

[term_extraction]
selected_tokens_doc_attribute = null

[term_extraction.c_value]
max_size_gram = null
treshold = null

[term_extraction.on_pos]
pos_selection = null
use_lemma = null

[term_extraction.on_occurrence]
occurrence_threshold = null
use_lemma = null

[term_enrichment]
load_candidate_terms_from_file = null
candidate_terms_path = null

[term_enrichment.conceptnet]
api_resp_batch_size = null
lang = null
term_max_tokens = null

[term_enrichment.wordnet]
wordnet_domain_path = null
lang = null
use_domains = null
use_pos = null
enrichment_domains = null
enrichment_domains_file = null
synset_pos = null

[conceptnet_extraction]

<<<<<<< HEAD
[concept_extraction.conceptnet]
api_resp_batch_size = null
lang = null
term_max_tokens = null
validation_sources = null
use_synonyms = null
merge_concepts_on_external_ids = null
merge_candidate_terms_on_syns = null

=======
>>>>>>> 20eaa028
[concept_hierarchy]
use_span = null

[concept_hierarchy.term_subsumption]
<<<<<<< HEAD
algo_type = null
subsumption_threshold = null
use_lemma = null

[concept_hierarchy.term_subsumption.mean]
high_threshold = null
low_threshold = null
=======
threshold = 0.9
use_lemma = true

[concept_extraction]

[concept_extraction.conceptnet]
api_resp_batch_size = 1000
lang = "en"
term_max_tokens = 1
validation_sources = ["dbpedia.org", "wikidata.dbpedia.org"]
use_synonyms = null
merge_concepts_on_external_ids = null
merge_candidate_terms_on_syns = null
algo_type = "UNIQUE"
subsumption_threshold = 0.9
use_lemma = true

[concept_hierarchy.term_subsumption.mean]
high_threshold = 0.8
low_threshold = 0.2

>>>>>>> 20eaa028
<|MERGE_RESOLUTION|>--- conflicted
+++ resolved
@@ -1,102 +1,75 @@
-[data_preprocessing]
-base_pipeline = null
-tokenizer = null
-extra_components = null
-
-[data_preprocessing.corpus]
-# if the not an absolute path, the relative path is expected to be given from the data/ forlder.
-corpus_path =  null
-json_field = null
-csv_separator = null
-
-[data_preprocessing.token_selector]
-pipeline_name = null
-token_selector_names = null
-doc_attribute_name = null
-make_spans = null
-
-[data_preprocessing.token_selector.select_on_shape_match_pattern]
-shape_pattern_to_select = null
-
-[term_extraction]
-selected_tokens_doc_attribute = null
-
-[term_extraction.c_value]
-max_size_gram = null
-treshold = null
-
-[term_extraction.on_pos]
-pos_selection = null
-use_lemma = null
-
-[term_extraction.on_occurrence]
-occurrence_threshold = null
-use_lemma = null
-
-[term_enrichment]
-load_candidate_terms_from_file = null
-candidate_terms_path = null
-
-[term_enrichment.conceptnet]
-api_resp_batch_size = null
-lang = null
-term_max_tokens = null
-
-[term_enrichment.wordnet]
-wordnet_domain_path = null
-lang = null
-use_domains = null
-use_pos = null
-enrichment_domains = null
-enrichment_domains_file = null
-synset_pos = null
-
-[conceptnet_extraction]
-
-<<<<<<< HEAD
-[concept_extraction.conceptnet]
-api_resp_batch_size = null
-lang = null
-term_max_tokens = null
-validation_sources = null
-use_synonyms = null
-merge_concepts_on_external_ids = null
-merge_candidate_terms_on_syns = null
-
-=======
->>>>>>> 20eaa028
-[concept_hierarchy]
-use_span = null
-
-[concept_hierarchy.term_subsumption]
-<<<<<<< HEAD
-algo_type = null
-subsumption_threshold = null
-use_lemma = null
-
-[concept_hierarchy.term_subsumption.mean]
-high_threshold = null
-low_threshold = null
-=======
-threshold = 0.9
-use_lemma = true
-
-[concept_extraction]
-
-[concept_extraction.conceptnet]
-api_resp_batch_size = 1000
-lang = "en"
-term_max_tokens = 1
-validation_sources = ["dbpedia.org", "wikidata.dbpedia.org"]
-use_synonyms = null
-merge_concepts_on_external_ids = null
-merge_candidate_terms_on_syns = null
-algo_type = "UNIQUE"
-subsumption_threshold = 0.9
-use_lemma = true
-
-[concept_hierarchy.term_subsumption.mean]
-high_threshold = 0.8
-low_threshold = 0.2
-
->>>>>>> 20eaa028
+[data_preprocessing]
+base_pipeline = null
+tokenizer = null
+extra_components = null
+
+[data_preprocessing.corpus]
+# if the not an absolute path, the relative path is expected to be given from the data/ forlder.
+corpus_path =  null
+json_field = null
+csv_separator = null
+
+[data_preprocessing.token_selector]
+pipeline_name = null
+token_selector_names = null
+doc_attribute_name = null
+make_spans = null
+
+[data_preprocessing.token_selector.select_on_shape_match_pattern]
+shape_pattern_to_select = null
+
+[term_extraction]
+selected_tokens_doc_attribute = null
+
+[term_extraction.c_value]
+max_size_gram = null
+treshold = null
+
+[term_extraction.on_pos]
+pos_selection = null
+use_lemma = null
+
+[term_extraction.on_occurrence]
+occurrence_threshold = null
+use_lemma = null
+
+[term_enrichment]
+load_candidate_terms_from_file = null
+candidate_terms_path = null
+
+[term_enrichment.conceptnet]
+api_resp_batch_size = null
+lang = null
+term_max_tokens = null
+
+[term_enrichment.wordnet]
+wordnet_domain_path = null
+lang = null
+use_domains = null
+use_pos = null
+enrichment_domains = null
+enrichment_domains_file = null
+synset_pos = null
+
+[conceptnet_extraction]
+
+[concept_extraction.conceptnet]
+api_resp_batch_size = null
+lang = null
+term_max_tokens = null
+validation_sources = null
+use_synonyms = null
+merge_concepts_on_external_ids = null
+merge_candidate_terms_on_syns = null
+
+[concept_hierarchy]
+use_span = null
+
+[concept_hierarchy.term_subsumption]
+algo_type = null
+subsumption_threshold = null
+use_lemma = null
+
+[concept_hierarchy.term_subsumption.mean]
+high_threshold = null
+low_threshold = null